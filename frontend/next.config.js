/** @type {import('next').NextConfig} */
const nextConfig = {
  // Enable React strict mode
  reactStrictMode: true,
  
<<<<<<< HEAD
  // Use standard build for Vercel deployment (not static export)
  // output: 'export', // Disabled for SSR compatibility and API rewrites
  trailingSlash: false,
  
=======
  // Use standard build for Vercel deployment
  // output: 'export', // Disabled for SSR compatibility
  
  // Disable static optimization completely
  experimental: {
    optimizeCss: true,
    scrollRestoration: true,
    forceSwcTransforms: true,
  },

  // Disable static generation for all pages
  trailingSlash: false,
  
  // Force server-side rendering for all pages
  async generateBuildId() {
    return 'build-' + Date.now()
  },
  
>>>>>>> 65b589c4
  // Image optimization
  images: {
    domains: ['gameonesport.xyz', 'api.gameonesport.xyz'],
    unoptimized: true,
  },

  // Environment variables for client-side
  env: {
    NEXT_PUBLIC_API_BASE_URL: process.env.NEXT_PUBLIC_API_BASE_URL || 'https://api.gameonesport.xyz/api',
    NEXT_PUBLIC_WS_URL: process.env.NEXT_PUBLIC_WS_URL || 'wss://api.gameonesport.xyz',
    NEXT_PUBLIC_CASHFREE_APP_ID: process.env.NEXT_PUBLIC_CASHFREE_APP_ID,
    NEXT_PUBLIC_CASHFREE_ENVIRONMENT: process.env.NEXT_PUBLIC_CASHFREE_ENVIRONMENT || 'production',
    NEXT_PUBLIC_FRONTEND_URL: process.env.NEXT_PUBLIC_FRONTEND_URL || 'https://gameonesport.xyz',
    NEXT_PUBLIC_ADMIN_URL: process.env.NEXT_PUBLIC_ADMIN_URL || 'https://admin.gameonesport.xyz',
    NEXT_PUBLIC_APP_NAME: process.env.NEXT_PUBLIC_APP_NAME || 'GameOn',
    NEXT_PUBLIC_APP_VERSION: process.env.NEXT_PUBLIC_APP_VERSION || '1.0.0',
    NEXT_PUBLIC_LOGO_URL: process.env.NEXT_PUBLIC_LOGO_URL || 'https://gameonesport.xyz/logo.png',
  },

  // API rewrites for backend integration
  async rewrites() {
    return [
      {
        source: '/api/:path*',
        destination: 'https://api.gameonesport.xyz/api/:path*',
      },
      {
        source: '/socket.io/:path*',
        destination: 'https://api.gameonesport.xyz/socket.io/:path*',
      },
    ];
  },

  // Headers for security and performance
  async headers() {
    return [
      {
        source: '/(.*)',
        headers: [
          {
            key: 'X-Frame-Options',
            value: 'DENY',
          },
          {
            key: 'X-Content-Type-Options',
            value: 'nosniff',
          },
          {
            key: 'X-XSS-Protection',
            value: '1; mode=block',
          },
          {
            key: 'Referrer-Policy',
            value: 'strict-origin-when-cross-origin',
          },
        ],
      },
    ];
  },

  // Webpack configuration
  webpack: (config, { isServer }) => {
    if (!isServer) {
      config.resolve.fallback = {
        ...config.resolve.fallback,
        fs: false,
        net: false,
        tls: false,
        crypto: false,
      };
    }
    return config;
  },

  // ESLint configuration
  eslint: {
    // Disable ESLint during builds to prevent build failures
    ignoreDuringBuilds: true,
  },

  // TypeScript configuration
  typescript: {
    // Skip type checking during builds (since we're using JS)
    ignoreBuildErrors: true,
  },

  // Compiler options
  compiler: {
    removeConsole: process.env.NODE_ENV === 'production',
  },

  // Performance optimizations
  poweredByHeader: false,
  generateEtags: false,
  compress: true,
<<<<<<< HEAD
=======




>>>>>>> 65b589c4
};

module.exports = nextConfig;<|MERGE_RESOLUTION|>--- conflicted
+++ resolved
@@ -3,31 +3,9 @@
   // Enable React strict mode
   reactStrictMode: true,
   
-<<<<<<< HEAD
   // Use standard build for Vercel deployment (not static export)
   // output: 'export', // Disabled for SSR compatibility and API rewrites
   trailingSlash: false,
-  
-=======
-  // Use standard build for Vercel deployment
-  // output: 'export', // Disabled for SSR compatibility
-  
-  // Disable static optimization completely
-  experimental: {
-    optimizeCss: true,
-    scrollRestoration: true,
-    forceSwcTransforms: true,
-  },
-
-  // Disable static generation for all pages
-  trailingSlash: false,
-  
-  // Force server-side rendering for all pages
-  async generateBuildId() {
-    return 'build-' + Date.now()
-  },
-  
->>>>>>> 65b589c4
   // Image optimization
   images: {
     domains: ['gameonesport.xyz', 'api.gameonesport.xyz'],
@@ -123,13 +101,6 @@
   poweredByHeader: false,
   generateEtags: false,
   compress: true,
-<<<<<<< HEAD
-=======
-
-
-
-
->>>>>>> 65b589c4
 };
 
 module.exports = nextConfig;